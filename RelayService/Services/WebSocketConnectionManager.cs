using System.Collections.Concurrent;
using System.Net.WebSockets;
using System.Text;
using RelayService.Interfaces;
using RelayService.Models;

namespace RelayService.Services;

/// <summary>
/// Manages WebSocket connections lifecycle including connection storage, welcome messages, and message broadcasting
/// </summary>
public class WebSocketConnectionManager : IWebSocketConnectionManager
{
    private readonly ConcurrentDictionary<string, WebSocket> connections;
    private readonly WebSocketConfiguration configuration;

    /// <summary>
    /// Initializes a new instance of the WebSocketConnectionManager class with the specified configuration
    /// </summary>
    /// <param name="configuration">WebSocket configuration containing buffer size and welcome message</param>
    public WebSocketConnectionManager(WebSocketConfiguration configuration)
    {
        this.configuration = configuration;
        connections = new ConcurrentDictionary<string, WebSocket>();
    }

    /// <summary>
    /// Adds a new WebSocket connection to the connection manager, associating it with a specific user ID.
    /// </summary>
    /// <param name="userId">The unique identifier for the user associated with the WebSocket connection.</param>
    /// <param name="webSocket">The WebSocket instance representing the user's connection.</param>
    public void AddConnection(string username, string role, WebSocket webSocket)
    {
        // Store connection in thread-safe dictionary (overwrites existing if user reconnects)
<<<<<<< HEAD
        connections[userId] = webSocket;
        Console.WriteLine($"User {userId} connected. Total connections: {connections.Count}");
=======
        connections[username] = webSocket;
        Console.WriteLine($"User {username} connected. Total connections: {connections.Count}");

        // Publish presence event to RabbitMQ
        PublishPresenceEventAsync("connected", username, role).GetAwaiter().GetResult();
>>>>>>> 5e912557
    }

    /// <summary>
    /// Removes the WebSocket connection associated with the specified user ID from the connection manager
    /// </summary>
    /// <param name="userId">The unique identifier of the user whose connection is to be removed</param>
    public void RemoveConnection(string username, string role)
    {
        // Remove connection from dictionary in a thread-safe manner
<<<<<<< HEAD
        connections.TryRemove(userId, out _);
        Console.WriteLine($"User {userId} disconnected. Total connections: {connections.Count}");
=======
        connections.TryRemove(username, out _);
        Console.WriteLine($"User {username} disconnected. Total connections: {connections.Count}");

        // Publish presence event to RabbitMQ
        PublishPresenceEventAsync("disconnected", username, role).GetAwaiter().GetResult();
>>>>>>> 5e912557
    }

    /// <summary>
    /// Sends a welcome message to the connected WebSocket client asynchronously.
    /// </summary>
    /// <param name="webSocket">The WebSocket instance representing the connection to the client.</param>
    /// <returns>A task that represents the asynchronous send operation.</returns>
    public async Task SendWelcomeMessageAsync(WebSocket webSocket)
    {
        // Convert welcome message to UTF-8 bytes and send to client
        var welcomeBytes = Encoding.UTF8.GetBytes(configuration.WelcomeMessage);
        await webSocket.SendAsync(
            new ArraySegment<byte>(welcomeBytes),
            WebSocketMessageType.Text,
            true,
            CancellationToken.None);
    }

    /// <summary>
    /// Broadcasts a message to all connected WebSocket clients.
    /// </summary>
    /// <param name="message">The message to be broadcasted, represented as a byte array.</param>
    /// <returns>A task that represents the asynchronous broadcast operation.</returns>
    public async Task BroadcastMessageAsync(byte[] message)
    {
        // Iterate through all connections and send message to those that are open
        foreach (var connection in connections.Values)
        {
            if (connection.State == WebSocketState.Open)
            {
                try
                {
                    var messageText = Encoding.UTF8.GetString(message);
                    Console.WriteLine($"Attempting to send: {messageText}...");
                    await connection.SendAsync(
                        new ArraySegment<byte>(message),
                        WebSocketMessageType.Text,
                        true,
                        CancellationToken.None);
                    Console.WriteLine($"Sent message to client:{messageText}");
                }
                catch (Exception exception)
                {
                    // Log error but continue broadcasting to other clients
                    Console.WriteLine($"Error sending to WebSocket: {exception.Message}");
                }
            }
        }
    }

    /// <summary>
    /// Gets the total number of active WebSocket connections currently managed.
    /// </summary>
    /// <returns>The count of active WebSocket connections.</returns>
    public int GetConnectionCount()
    {
        return connections.Count;
    }
<<<<<<< HEAD
=======

    /// <summary>
    /// Publishes a presence event to RabbitMQ when a user connects or disconnects
    /// </summary>
    /// <param name="eventType">The type of event: "connected" or "disconnected"</param>
    /// <param name="userId">The user ID associated with the presence event</param>
    private async Task PublishPresenceEventAsync(string eventType, string username, string role)
    {
        try
        {
            // Create presence event with basic information
            var presenceEvent = new
            {
                eventType = eventType,
                username = username,
                role = role,
                timestamp = DateTime.UtcNow,
                // TODO: Next iteration - add user context from JWT claims
                // userId = userId,
            };

            var message = JsonSerializer.Serialize(presenceEvent);
            await rabbitMqPublisher.PublishAsync("relay.session.events", $"user.{eventType}", message);

            Console.WriteLine($"Published presence event: {eventType} for user {username}");
        }
        catch (Exception exception)
        {
            Console.WriteLine($"Error publishing presence event: {exception.Message}");
        }
    }
>>>>>>> 5e912557
}<|MERGE_RESOLUTION|>--- conflicted
+++ resolved
@@ -32,16 +32,11 @@
     public void AddConnection(string username, string role, WebSocket webSocket)
     {
         // Store connection in thread-safe dictionary (overwrites existing if user reconnects)
-<<<<<<< HEAD
-        connections[userId] = webSocket;
-        Console.WriteLine($"User {userId} connected. Total connections: {connections.Count}");
-=======
         connections[username] = webSocket;
         Console.WriteLine($"User {username} connected. Total connections: {connections.Count}");
 
         // Publish presence event to RabbitMQ
         PublishPresenceEventAsync("connected", username, role).GetAwaiter().GetResult();
->>>>>>> 5e912557
     }
 
     /// <summary>
@@ -51,16 +46,11 @@
     public void RemoveConnection(string username, string role)
     {
         // Remove connection from dictionary in a thread-safe manner
-<<<<<<< HEAD
-        connections.TryRemove(userId, out _);
-        Console.WriteLine($"User {userId} disconnected. Total connections: {connections.Count}");
-=======
         connections.TryRemove(username, out _);
         Console.WriteLine($"User {username} disconnected. Total connections: {connections.Count}");
 
         // Publish presence event to RabbitMQ
         PublishPresenceEventAsync("disconnected", username, role).GetAwaiter().GetResult();
->>>>>>> 5e912557
     }
 
     /// <summary>
@@ -119,8 +109,6 @@
     {
         return connections.Count;
     }
-<<<<<<< HEAD
-=======
 
     /// <summary>
     /// Publishes a presence event to RabbitMQ when a user connects or disconnects
@@ -152,5 +140,4 @@
             Console.WriteLine($"Error publishing presence event: {exception.Message}");
         }
     }
->>>>>>> 5e912557
 }